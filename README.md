<<<<<<< HEAD
![download](https://github.com/user-attachments/assets/5842e84e-004f-4afd-9373-af64e9575b78)

## 核心功能✨
- 💬 使用微信聊天记录微调LLM
- 🎙️ 使用微信语音消息➕0.5B大模型实现高质量声音克隆 👉[WeClone-audio](https://github.com/xming521/WeClone/tree/master/WeClone-audio)
- 🔗 绑定到微信机器人，实现自己的数字分身

## 特性与说明📋

> [!TIP]
> 新特性：[WeClone-audio](https://github.com/xming521/WeClone/tree/master/WeClone-audio) 模块，支持对微信语音进行克隆。


> [!IMPORTANT]
> 微调LLM最终效果很大程度取决于聊天数据的数量和质量

### 硬件要求

目前项目默认使用chatglm3-6b模型，LoRA方法对sft阶段微调，大约需要16GB显存。也可以使用[LLaMA Factory](https://github.com/hiyouga/LLaMA-Factory/blob/main/README_zh.md#%E6%A8%A1%E5%9E%8B)支持的其他模型和方法，占用显存更少，需要自行修改模板的system提示词等相关配置。

需要显存的估算值：
| 方法                             | 精度 |   7B  |  14B  |  30B  |   70B  |   `x`B  |
| ------------------------------- | ---- | ----- | ----- | ----- | ------ | ------- |
| Full (`bf16` or `fp16`)         |  32  | 120GB | 240GB | 600GB | 1200GB | `18x`GB |
| Full (`pure_bf16`)              |  16  |  60GB | 120GB | 300GB |  600GB |  `8x`GB |
| Freeze/LoRA/GaLore/APOLLO/BAdam |  16  |  16GB |  32GB |  64GB |  160GB |  `2x`GB |
| QLoRA                           |   8  |  10GB |  20GB |  40GB |   80GB |   `x`GB |
| QLoRA                           |   4  |   6GB |  12GB |  24GB |   48GB | `x/2`GB |
| QLoRA                           |   2  |   4GB |   8GB |  16GB |   24GB | `x/4`GB |


### 环境搭建
建议使用 [uv](https://docs.astral.sh/uv/)，这是一个非常快速的 Python 环境管理器。安装uv后，您可以使用以下命令创建一个新的Python环境并安装依赖项，注意这不包含xcodec（音频克隆）功能的依赖：
```bash
git clone https://github.com/xming521/WeClone.git
cd WeClone
uv venv .venv --python=3.9
source .venv/bin/activate
uv pip install --group main -e . 
```

> [!NOTE]
> 训练以及推理相关配置统一在文件[settings.json](settings.json)


### 数据准备

请使用[PyWxDump](https://github.com/xaoyaoo/PyWxDump)提取微信聊天记录。下载软件并解密数据库后，点击聊天备份，导出类型为CSV，可以导出多个联系人或群聊，然后将导出的位于`wxdump_tmp/export` 的 `csv` 文件夹放在`./data`目录即可，也就是不同人聊天记录的文件夹一起放在 `./data/csv`。 示例数据位于[data/example_chat.csv](data/example_chat.csv)。

### 数据预处理

项目默认去除了数据中的手机号、身份证号、邮箱、网址。还提供了一个禁用词词库[blocked_words](make_dataset/blocked_words.json)，可以自行添加需要过滤的词句（会默认去掉包括禁用词的整句）。
执行 `./make_dataset/csv_to_json.py` 脚本对数据进行处理。

在同一人连续回答多句的情况下，有三种处理方式：
| 文件 | 处理方式 |
| --- | --- |
| csv_to_json.py | 用逗号连接 |
| csv_to_json-单句回答.py(已废弃) | 只选择最长的回答作为最终数据 |
| csv_to_json-单句多轮.py | 放在了提示词的'history'中 |

### 模型下载

首选在Hugging Face下载[ChatGLM3](https://huggingface.co/THUDM/chatglm3-6b) 模型。如果您在 Hugging Face 模型的下载中遇到了问题，可以通过下述方法使用魔搭社区，后续训练推理都需要先执行`export USE_MODELSCOPE_HUB=1`来使用魔搭社区的模型。  
由于模型较大，下载过程比较漫长请耐心等待。

```bash
export USE_MODELSCOPE_HUB=1 # Windows 使用 `set USE_MODELSCOPE_HUB=1`
git lfs install
git clone https://www.modelscope.cn/ZhipuAI/chatglm3-6b.git
```
魔搭社区的`modeling_chatglm.py`文件需要更换为Hugging Face的

### 配置参数并微调模型

- (可选)修改 [settings.json](settings.json)选择本地下载好的其他模型。  

- 修改`per_device_train_batch_size`以及`gradient_accumulation_steps`来调整显存占用。  
- 可以根据自己数据集的数量和质量修改`num_train_epochs`、`lora_rank`、`lora_dropout`等参数。

#### 单卡训练

运行 `src/train_sft.py` 进行sft阶段微调，本人loss只降到了3.5左右，降低过多可能会过拟合，我使用了大概2万条整合后的有效数据。

```bash
python src/train_sft.py
```

#### 多卡训练

```bash
uv pip install deepspeed
deepspeed --num_gpus=使用显卡数量 src/train_sft.py
```


### 使用浏览器demo简单推理

```bash
python ./src/web_demo.py 
```

### 使用接口进行推理

```bash
python ./src/api_service.py
```

### 使用常见聊天问题测试

```bash
python ./src/api_service.py
python ./src/test_model.py
```

### 部署到聊天机器人

#### AstrBot方案
[AstrBot](https://github.com/AstrBotDevs/AstrBot) 是易上手的多平台 LLM 聊天机器人及开发框架 ✨ 平台支持 QQ、QQ频道、Telegram、微信、企微、飞书。      

使用步骤：
1. 部署 AstrBot
2. 在 AstrBot 中部署消息平台
3. 执行 `python ./src/api_service.py ` 启动api服务
4. 在 AstrBot 中新增服务提供商，类型选择OpenAI，API Base URL 根据AstrBot部署方式填写（例如docker部署可能为http://172.17.0.1:8005/v1） ，模型填写gpt-3.5-turbo  
5. 微调后不支持工具调用，请先关掉默认的工具，消息平台发送指令： `/tool off reminder`，否则会没有微调后的效果。  
6. 根据微调时使用的default_system，在 AstrBot 中设置系统提示词。
![alt text](img/5.png)




<details>
<summary>itchat方案（已弃用）</summary>

> [!IMPORTANT]
> 微信有封号风险，建议使用小号，并且必须绑定银行卡才能使用

```bash
python ./src/api_service.py # 先启动api服务
python ./src/wechat_bot/main.py 
```

默认在终端显示二维码，扫码登录即可。可以私聊或者在群聊中@机器人使用。
</details>

### 截图

![alt text](img/4.jpg)
![alt text](img/1.png)
![alt text](img/2.png)
![alt text](img/3.png)



# 免责声明
> [!CAUTION]
> 请勿用于非法用途，否则后果自负。
<details>
<summary>1. 使用目的</summary>

* 本项目仅供学习交流使用，**请勿用于非法用途**，**请勿用于非法用途**，**请勿用于非法用途**，否则后果自负。
* 用户理解并同意，任何违反法律法规、侵犯他人合法权益的行为，均与本项目及其开发者无关，后果由用户自行承担。

2. 使用期限

* 您应该在下载保存使用本项目的24小时内，删除本项目的源代码和程序；超出此期限的任何使用行为，一概与本项目及其开发者无关。

3. 操作规范

* 本项目仅允许在授权情况下使用数据训练，严禁用于非法目的，否则自行承担所有相关责任；用户如因违反此规定而引发的任何法律责任，将由用户自行承担，与本项目及其开发者无关。
* 严禁用于窃取他人隐私，严禁用于窃取他人隐私，严禁用于窃取他人隐私，否则自行承担所有相关责任。

4. 免责声明接受

* 下载、保存、进一步浏览源代码或者下载安装、编译使用本程序，表示你同意本警告，并承诺遵守它;

5. 禁止用于非法测试或渗透

* 禁止利用本项目的相关技术从事非法测试或渗透，禁止利用本项目的相关代码或相关技术从事任何非法工作，如因此产生的一切不良后果与本项目及其开发者无关。
* 任何因此产生的不良后果，包括但不限于数据泄露、系统瘫痪、侵犯隐私等，均与本项目及其开发者无关，责任由用户自行承担。

6. 免责声明修改

* 本免责声明可能根据项目运行情况和法律法规的变化进行修改和调整。用户应定期查阅本页面以获取最新版本的免责声明，使用本项目时应遵守最新版本的免责声明。

7. 其他

* 除本免责声明规定外，用户在使用本项目过程中应遵守相关的法律法规和道德规范。对于因用户违反相关规定而引发的任何纠纷或损失，本项目及其开发者不承担任何责任。

* 请用户慎重阅读并理解本免责声明的所有内容，确保在使用本项目时严格遵守相关规定。

</details>
请用户慎重阅读并理解本免责声明的所有内容，确保在使用本项目时严格遵守相关规定。

<br>  
<br>  
<br>  

<div align="center"> 克隆我们，保留那灵魂的芬芳 </div>
=======
![download](https://github.com/user-attachments/assets/5842e84e-004f-4afd-9373-af64e9575b78)

## 核心功能✨
- 💬 使用微信聊天记录微调LLM
- 🎙️ 使用微信语音消息➕0.5B大模型实现高质量声音克隆 👉[WeClone-audio](https://github.com/xming521/WeClone/tree/master/WeClone-audio)
- 🔗 绑定到微信、QQ、Telegram、企微、飞书机器人，实现自己的数字分身

## 特性与说明📋

> [!TIP]
> 新特性：[WeClone-audio](https://github.com/xming521/WeClone/tree/master/WeClone-audio) 模块，支持对微信语音进行克隆。


> [!IMPORTANT]
> 微调LLM最终效果很大程度取决于聊天数据的数量和质量

### 硬件要求

目前项目默认使用chatglm3-6b模型，LoRA方法对sft阶段微调，大约需要16GB显存。也可以使用[LLaMA Factory](https://github.com/hiyouga/LLaMA-Factory/blob/main/README_zh.md#%E6%A8%A1%E5%9E%8B)支持的其他模型和方法，占用显存更少，需要自行修改模板的system提示词等相关配置。

需要显存的估算值：
| 方法                             | 精度 |   7B  |  14B  |  30B  |   70B  |   `x`B  |
| ------------------------------- | ---- | ----- | ----- | ----- | ------ | ------- |
| Full (`bf16` or `fp16`)         |  32  | 120GB | 240GB | 600GB | 1200GB | `18x`GB |
| Full (`pure_bf16`)              |  16  |  60GB | 120GB | 300GB |  600GB |  `8x`GB |
| Freeze/LoRA/GaLore/APOLLO/BAdam |  16  |  16GB |  32GB |  64GB |  160GB |  `2x`GB |
| QLoRA                           |   8  |  10GB |  20GB |  40GB |   80GB |   `x`GB |
| QLoRA                           |   4  |   6GB |  12GB |  24GB |   48GB | `x/2`GB |
| QLoRA                           |   2  |   4GB |   8GB |  16GB |   24GB | `x/4`GB |


### 环境搭建
建议使用 [uv](https://docs.astral.sh/uv/)，这是一个非常快速的 Python 环境管理器。安装uv后，您可以使用以下命令创建一个新的Python环境并安装依赖项，注意这不包含xcodec（音频克隆）功能的依赖：
```bash
git clone https://github.com/xming521/WeClone.git
cd WeClone
uv venv .venv --python=3.9
source .venv/bin/activate
uv pip install --group main -e . 
```

> [!NOTE]
> 训练以及推理相关配置统一在文件[settings.json](settings.json)


### 数据准备

请使用[PyWxDump](https://github.com/xaoyaoo/PyWxDump)提取微信聊天记录。下载软件并解密数据库后，点击聊天备份，导出类型为CSV，可以导出多个联系人或群聊，然后将导出的位于`wxdump_tmp/export` 的 `csv` 文件夹放在`./data`目录即可，也就是不同人聊天记录的文件夹一起放在 `./data/csv`。 示例数据位于[data/example_chat.csv](data/example_chat.csv)。

### 数据预处理

项目默认去除了数据中的手机号、身份证号、邮箱、网址。还提供了一个禁用词词库[blocked_words](make_dataset/blocked_words.json)，可以自行添加需要过滤的词句（会默认去掉包括禁用词的整句）。
执行 `./make_dataset/csv_to_json.py` 脚本对数据进行处理。

在同一人连续回答多句的情况下，有三种处理方式：
| 文件 | 处理方式 |
| --- | --- |
| csv_to_json.py | 用逗号连接 |
| csv_to_json-单句回答.py(已废弃) | 只选择最长的回答作为最终数据 |
| csv_to_json-单句多轮.py | 放在了提示词的'history'中 |

### 模型下载

首选在Hugging Face下载[ChatGLM3](https://huggingface.co/THUDM/chatglm3-6b) 模型。如果您在 Hugging Face 模型的下载中遇到了问题，可以通过下述方法使用魔搭社区，后续训练推理都需要先执行`export USE_MODELSCOPE_HUB=1`来使用魔搭社区的模型。  
由于模型较大，下载过程比较漫长请耐心等待。

```bash
export USE_MODELSCOPE_HUB=1 # Windows 使用 `set USE_MODELSCOPE_HUB=1`
git lfs install
git clone https://www.modelscope.cn/ZhipuAI/chatglm3-6b.git
```
魔搭社区的`modeling_chatglm.py`文件需要更换为Hugging Face的

### 配置参数并微调模型

- (可选)修改 [settings.json](settings.json)选择本地下载好的其他模型。  

- 修改`per_device_train_batch_size`以及`gradient_accumulation_steps`来调整显存占用。  
- 可以根据自己数据集的数量和质量修改`num_train_epochs`、`lora_rank`、`lora_dropout`等参数。

#### 单卡训练

运行 `src/train_sft.py` 进行sft阶段微调，本人loss只降到了3.5左右，降低过多可能会过拟合，我使用了大概2万条整合后的有效数据。

```bash
python src/train_sft.py
```

#### 多卡训练

```bash
uv pip install deepspeed
deepspeed --num_gpus=使用显卡数量 src/train_sft.py
```


### 使用浏览器demo简单推理

```bash
python ./src/web_demo.py 
```

### 使用接口进行推理

```bash
python ./src/api_service.py
```

### 使用常见聊天问题测试

```bash
python ./src/api_service.py
python ./src/test_model.py
```

### 部署到聊天机器人

#### AstrBot方案
[AstrBot](https://github.com/AstrBotDevs/AstrBot) 是易上手的多平台 LLM 聊天机器人及开发框架 ✨ 平台支持 QQ、QQ频道、Telegram、微信、企微、飞书。      

使用步骤：
1. 部署 AstrBot
2. 在 AstrBot 中部署消息平台
3. 执行 `python ./src/api_service.py ` 启动api服务
4. 在 AstrBot 中新增服务提供商，类型选择OpenAI，API Base URL 根据AstrBot部署方式填写（例如docker部署可能为http://172.17.0.1:8005/v1） ，模型填写gpt-3.5-turbo  
5. 微调后不支持工具调用，请先关掉默认的工具，消息平台发送指令： `/tool off reminder`，否则会没有微调后的效果。  
6. 根据微调时使用的default_system，在 AstrBot 中设置系统提示词。
![alt text](img/5.png)




<details>
<summary>itchat方案（已弃用）</summary>

> [!IMPORTANT]
> 微信有封号风险，建议使用小号，并且必须绑定银行卡才能使用

```bash
python ./src/api_service.py # 先启动api服务
python ./src/wechat_bot/main.py 
```

默认在终端显示二维码，扫码登录即可。可以私聊或者在群聊中@机器人使用。
</details>

### 截图

![alt text](img/4.jpg)
![alt text](img/1.png)
![alt text](img/2.png)
![alt text](img/3.png)



# 免责声明
> [!CAUTION]
> 请勿用于非法用途，否则后果自负。
<details>
<summary>1. 使用目的</summary>

* 本项目仅供学习交流使用，**请勿用于非法用途**，**请勿用于非法用途**，**请勿用于非法用途**，否则后果自负。
* 用户理解并同意，任何违反法律法规、侵犯他人合法权益的行为，均与本项目及其开发者无关，后果由用户自行承担。

2. 使用期限

* 您应该在下载保存使用本项目的24小时内，删除本项目的源代码和程序；超出此期限的任何使用行为，一概与本项目及其开发者无关。

3. 操作规范

* 本项目仅允许在授权情况下使用数据训练，严禁用于非法目的，否则自行承担所有相关责任；用户如因违反此规定而引发的任何法律责任，将由用户自行承担，与本项目及其开发者无关。
* 严禁用于窃取他人隐私，严禁用于窃取他人隐私，严禁用于窃取他人隐私，否则自行承担所有相关责任。

4. 免责声明接受

* 下载、保存、进一步浏览源代码或者下载安装、编译使用本程序，表示你同意本警告，并承诺遵守它;

5. 禁止用于非法测试或渗透

* 禁止利用本项目的相关技术从事非法测试或渗透，禁止利用本项目的相关代码或相关技术从事任何非法工作，如因此产生的一切不良后果与本项目及其开发者无关。
* 任何因此产生的不良后果，包括但不限于数据泄露、系统瘫痪、侵犯隐私等，均与本项目及其开发者无关，责任由用户自行承担。

6. 免责声明修改

* 本免责声明可能根据项目运行情况和法律法规的变化进行修改和调整。用户应定期查阅本页面以获取最新版本的免责声明，使用本项目时应遵守最新版本的免责声明。

7. 其他

* 除本免责声明规定外，用户在使用本项目过程中应遵守相关的法律法规和道德规范。对于因用户违反相关规定而引发的任何纠纷或损失，本项目及其开发者不承担任何责任。

* 请用户慎重阅读并理解本免责声明的所有内容，确保在使用本项目时严格遵守相关规定。

</details>
请用户慎重阅读并理解本免责声明的所有内容，确保在使用本项目时严格遵守相关规定。

<br>  
<br>  
<br>  

## ⭐ Star History
> [!TIP] 
> 如果本项目对您有帮助，或者您关注本项目的未来发展，请给项目 Star，谢谢 

<div align="center">

[![Star History Chart](https://api.star-history.com/svg?repos=xming521/WeClone&type=Date)](https://www.star-history.com/#xming521/WeClone&Date)

</div>


<div align="center"> 克隆我们，保留那灵魂的芬芳 </div>
>>>>>>> af7922bc
<|MERGE_RESOLUTION|>--- conflicted
+++ resolved
@@ -1,414 +1,211 @@
-<<<<<<< HEAD
-![download](https://github.com/user-attachments/assets/5842e84e-004f-4afd-9373-af64e9575b78)
-
-## 核心功能✨
-- 💬 使用微信聊天记录微调LLM
-- 🎙️ 使用微信语音消息➕0.5B大模型实现高质量声音克隆 👉[WeClone-audio](https://github.com/xming521/WeClone/tree/master/WeClone-audio)
-- 🔗 绑定到微信机器人，实现自己的数字分身
-
-## 特性与说明📋
-
-> [!TIP]
-> 新特性：[WeClone-audio](https://github.com/xming521/WeClone/tree/master/WeClone-audio) 模块，支持对微信语音进行克隆。
-
-
-> [!IMPORTANT]
-> 微调LLM最终效果很大程度取决于聊天数据的数量和质量
-
-### 硬件要求
-
-目前项目默认使用chatglm3-6b模型，LoRA方法对sft阶段微调，大约需要16GB显存。也可以使用[LLaMA Factory](https://github.com/hiyouga/LLaMA-Factory/blob/main/README_zh.md#%E6%A8%A1%E5%9E%8B)支持的其他模型和方法，占用显存更少，需要自行修改模板的system提示词等相关配置。
-
-需要显存的估算值：
-| 方法                             | 精度 |   7B  |  14B  |  30B  |   70B  |   `x`B  |
-| ------------------------------- | ---- | ----- | ----- | ----- | ------ | ------- |
-| Full (`bf16` or `fp16`)         |  32  | 120GB | 240GB | 600GB | 1200GB | `18x`GB |
-| Full (`pure_bf16`)              |  16  |  60GB | 120GB | 300GB |  600GB |  `8x`GB |
-| Freeze/LoRA/GaLore/APOLLO/BAdam |  16  |  16GB |  32GB |  64GB |  160GB |  `2x`GB |
-| QLoRA                           |   8  |  10GB |  20GB |  40GB |   80GB |   `x`GB |
-| QLoRA                           |   4  |   6GB |  12GB |  24GB |   48GB | `x/2`GB |
-| QLoRA                           |   2  |   4GB |   8GB |  16GB |   24GB | `x/4`GB |
-
-
-### 环境搭建
-建议使用 [uv](https://docs.astral.sh/uv/)，这是一个非常快速的 Python 环境管理器。安装uv后，您可以使用以下命令创建一个新的Python环境并安装依赖项，注意这不包含xcodec（音频克隆）功能的依赖：
-```bash
-git clone https://github.com/xming521/WeClone.git
-cd WeClone
-uv venv .venv --python=3.9
-source .venv/bin/activate
-uv pip install --group main -e . 
-```
-
-> [!NOTE]
-> 训练以及推理相关配置统一在文件[settings.json](settings.json)
-
-
-### 数据准备
-
-请使用[PyWxDump](https://github.com/xaoyaoo/PyWxDump)提取微信聊天记录。下载软件并解密数据库后，点击聊天备份，导出类型为CSV，可以导出多个联系人或群聊，然后将导出的位于`wxdump_tmp/export` 的 `csv` 文件夹放在`./data`目录即可，也就是不同人聊天记录的文件夹一起放在 `./data/csv`。 示例数据位于[data/example_chat.csv](data/example_chat.csv)。
-
-### 数据预处理
-
-项目默认去除了数据中的手机号、身份证号、邮箱、网址。还提供了一个禁用词词库[blocked_words](make_dataset/blocked_words.json)，可以自行添加需要过滤的词句（会默认去掉包括禁用词的整句）。
-执行 `./make_dataset/csv_to_json.py` 脚本对数据进行处理。
-
-在同一人连续回答多句的情况下，有三种处理方式：
-| 文件 | 处理方式 |
-| --- | --- |
-| csv_to_json.py | 用逗号连接 |
-| csv_to_json-单句回答.py(已废弃) | 只选择最长的回答作为最终数据 |
-| csv_to_json-单句多轮.py | 放在了提示词的'history'中 |
-
-### 模型下载
-
-首选在Hugging Face下载[ChatGLM3](https://huggingface.co/THUDM/chatglm3-6b) 模型。如果您在 Hugging Face 模型的下载中遇到了问题，可以通过下述方法使用魔搭社区，后续训练推理都需要先执行`export USE_MODELSCOPE_HUB=1`来使用魔搭社区的模型。  
-由于模型较大，下载过程比较漫长请耐心等待。
-
-```bash
-export USE_MODELSCOPE_HUB=1 # Windows 使用 `set USE_MODELSCOPE_HUB=1`
-git lfs install
-git clone https://www.modelscope.cn/ZhipuAI/chatglm3-6b.git
-```
-魔搭社区的`modeling_chatglm.py`文件需要更换为Hugging Face的
-
-### 配置参数并微调模型
-
-- (可选)修改 [settings.json](settings.json)选择本地下载好的其他模型。  
-
-- 修改`per_device_train_batch_size`以及`gradient_accumulation_steps`来调整显存占用。  
-- 可以根据自己数据集的数量和质量修改`num_train_epochs`、`lora_rank`、`lora_dropout`等参数。
-
-#### 单卡训练
-
-运行 `src/train_sft.py` 进行sft阶段微调，本人loss只降到了3.5左右，降低过多可能会过拟合，我使用了大概2万条整合后的有效数据。
-
-```bash
-python src/train_sft.py
-```
-
-#### 多卡训练
-
-```bash
-uv pip install deepspeed
-deepspeed --num_gpus=使用显卡数量 src/train_sft.py
-```
-
-
-### 使用浏览器demo简单推理
-
-```bash
-python ./src/web_demo.py 
-```
-
-### 使用接口进行推理
-
-```bash
-python ./src/api_service.py
-```
-
-### 使用常见聊天问题测试
-
-```bash
-python ./src/api_service.py
-python ./src/test_model.py
-```
-
-### 部署到聊天机器人
-
-#### AstrBot方案
-[AstrBot](https://github.com/AstrBotDevs/AstrBot) 是易上手的多平台 LLM 聊天机器人及开发框架 ✨ 平台支持 QQ、QQ频道、Telegram、微信、企微、飞书。      
-
-使用步骤：
-1. 部署 AstrBot
-2. 在 AstrBot 中部署消息平台
-3. 执行 `python ./src/api_service.py ` 启动api服务
-4. 在 AstrBot 中新增服务提供商，类型选择OpenAI，API Base URL 根据AstrBot部署方式填写（例如docker部署可能为http://172.17.0.1:8005/v1） ，模型填写gpt-3.5-turbo  
-5. 微调后不支持工具调用，请先关掉默认的工具，消息平台发送指令： `/tool off reminder`，否则会没有微调后的效果。  
-6. 根据微调时使用的default_system，在 AstrBot 中设置系统提示词。
-![alt text](img/5.png)
-
-
-
-
-<details>
-<summary>itchat方案（已弃用）</summary>
-
-> [!IMPORTANT]
-> 微信有封号风险，建议使用小号，并且必须绑定银行卡才能使用
-
-```bash
-python ./src/api_service.py # 先启动api服务
-python ./src/wechat_bot/main.py 
-```
-
-默认在终端显示二维码，扫码登录即可。可以私聊或者在群聊中@机器人使用。
-</details>
-
-### 截图
-
-![alt text](img/4.jpg)
-![alt text](img/1.png)
-![alt text](img/2.png)
-![alt text](img/3.png)
-
-
-
-# 免责声明
-> [!CAUTION]
-> 请勿用于非法用途，否则后果自负。
-<details>
-<summary>1. 使用目的</summary>
-
-* 本项目仅供学习交流使用，**请勿用于非法用途**，**请勿用于非法用途**，**请勿用于非法用途**，否则后果自负。
-* 用户理解并同意，任何违反法律法规、侵犯他人合法权益的行为，均与本项目及其开发者无关，后果由用户自行承担。
-
-2. 使用期限
-
-* 您应该在下载保存使用本项目的24小时内，删除本项目的源代码和程序；超出此期限的任何使用行为，一概与本项目及其开发者无关。
-
-3. 操作规范
-
-* 本项目仅允许在授权情况下使用数据训练，严禁用于非法目的，否则自行承担所有相关责任；用户如因违反此规定而引发的任何法律责任，将由用户自行承担，与本项目及其开发者无关。
-* 严禁用于窃取他人隐私，严禁用于窃取他人隐私，严禁用于窃取他人隐私，否则自行承担所有相关责任。
-
-4. 免责声明接受
-
-* 下载、保存、进一步浏览源代码或者下载安装、编译使用本程序，表示你同意本警告，并承诺遵守它;
-
-5. 禁止用于非法测试或渗透
-
-* 禁止利用本项目的相关技术从事非法测试或渗透，禁止利用本项目的相关代码或相关技术从事任何非法工作，如因此产生的一切不良后果与本项目及其开发者无关。
-* 任何因此产生的不良后果，包括但不限于数据泄露、系统瘫痪、侵犯隐私等，均与本项目及其开发者无关，责任由用户自行承担。
-
-6. 免责声明修改
-
-* 本免责声明可能根据项目运行情况和法律法规的变化进行修改和调整。用户应定期查阅本页面以获取最新版本的免责声明，使用本项目时应遵守最新版本的免责声明。
-
-7. 其他
-
-* 除本免责声明规定外，用户在使用本项目过程中应遵守相关的法律法规和道德规范。对于因用户违反相关规定而引发的任何纠纷或损失，本项目及其开发者不承担任何责任。
-
-* 请用户慎重阅读并理解本免责声明的所有内容，确保在使用本项目时严格遵守相关规定。
-
-</details>
-请用户慎重阅读并理解本免责声明的所有内容，确保在使用本项目时严格遵守相关规定。
-
-<br>  
-<br>  
-<br>  
-
-<div align="center"> 克隆我们，保留那灵魂的芬芳 </div>
-=======
-![download](https://github.com/user-attachments/assets/5842e84e-004f-4afd-9373-af64e9575b78)
-
-## 核心功能✨
-- 💬 使用微信聊天记录微调LLM
-- 🎙️ 使用微信语音消息➕0.5B大模型实现高质量声音克隆 👉[WeClone-audio](https://github.com/xming521/WeClone/tree/master/WeClone-audio)
-- 🔗 绑定到微信、QQ、Telegram、企微、飞书机器人，实现自己的数字分身
-
-## 特性与说明📋
-
-> [!TIP]
-> 新特性：[WeClone-audio](https://github.com/xming521/WeClone/tree/master/WeClone-audio) 模块，支持对微信语音进行克隆。
-
-
-> [!IMPORTANT]
-> 微调LLM最终效果很大程度取决于聊天数据的数量和质量
-
-### 硬件要求
-
-目前项目默认使用chatglm3-6b模型，LoRA方法对sft阶段微调，大约需要16GB显存。也可以使用[LLaMA Factory](https://github.com/hiyouga/LLaMA-Factory/blob/main/README_zh.md#%E6%A8%A1%E5%9E%8B)支持的其他模型和方法，占用显存更少，需要自行修改模板的system提示词等相关配置。
-
-需要显存的估算值：
-| 方法                             | 精度 |   7B  |  14B  |  30B  |   70B  |   `x`B  |
-| ------------------------------- | ---- | ----- | ----- | ----- | ------ | ------- |
-| Full (`bf16` or `fp16`)         |  32  | 120GB | 240GB | 600GB | 1200GB | `18x`GB |
-| Full (`pure_bf16`)              |  16  |  60GB | 120GB | 300GB |  600GB |  `8x`GB |
-| Freeze/LoRA/GaLore/APOLLO/BAdam |  16  |  16GB |  32GB |  64GB |  160GB |  `2x`GB |
-| QLoRA                           |   8  |  10GB |  20GB |  40GB |   80GB |   `x`GB |
-| QLoRA                           |   4  |   6GB |  12GB |  24GB |   48GB | `x/2`GB |
-| QLoRA                           |   2  |   4GB |   8GB |  16GB |   24GB | `x/4`GB |
-
-
-### 环境搭建
-建议使用 [uv](https://docs.astral.sh/uv/)，这是一个非常快速的 Python 环境管理器。安装uv后，您可以使用以下命令创建一个新的Python环境并安装依赖项，注意这不包含xcodec（音频克隆）功能的依赖：
-```bash
-git clone https://github.com/xming521/WeClone.git
-cd WeClone
-uv venv .venv --python=3.9
-source .venv/bin/activate
-uv pip install --group main -e . 
-```
-
-> [!NOTE]
-> 训练以及推理相关配置统一在文件[settings.json](settings.json)
-
-
-### 数据准备
-
-请使用[PyWxDump](https://github.com/xaoyaoo/PyWxDump)提取微信聊天记录。下载软件并解密数据库后，点击聊天备份，导出类型为CSV，可以导出多个联系人或群聊，然后将导出的位于`wxdump_tmp/export` 的 `csv` 文件夹放在`./data`目录即可，也就是不同人聊天记录的文件夹一起放在 `./data/csv`。 示例数据位于[data/example_chat.csv](data/example_chat.csv)。
-
-### 数据预处理
-
-项目默认去除了数据中的手机号、身份证号、邮箱、网址。还提供了一个禁用词词库[blocked_words](make_dataset/blocked_words.json)，可以自行添加需要过滤的词句（会默认去掉包括禁用词的整句）。
-执行 `./make_dataset/csv_to_json.py` 脚本对数据进行处理。
-
-在同一人连续回答多句的情况下，有三种处理方式：
-| 文件 | 处理方式 |
-| --- | --- |
-| csv_to_json.py | 用逗号连接 |
-| csv_to_json-单句回答.py(已废弃) | 只选择最长的回答作为最终数据 |
-| csv_to_json-单句多轮.py | 放在了提示词的'history'中 |
-
-### 模型下载
-
-首选在Hugging Face下载[ChatGLM3](https://huggingface.co/THUDM/chatglm3-6b) 模型。如果您在 Hugging Face 模型的下载中遇到了问题，可以通过下述方法使用魔搭社区，后续训练推理都需要先执行`export USE_MODELSCOPE_HUB=1`来使用魔搭社区的模型。  
-由于模型较大，下载过程比较漫长请耐心等待。
-
-```bash
-export USE_MODELSCOPE_HUB=1 # Windows 使用 `set USE_MODELSCOPE_HUB=1`
-git lfs install
-git clone https://www.modelscope.cn/ZhipuAI/chatglm3-6b.git
-```
-魔搭社区的`modeling_chatglm.py`文件需要更换为Hugging Face的
-
-### 配置参数并微调模型
-
-- (可选)修改 [settings.json](settings.json)选择本地下载好的其他模型。  
-
-- 修改`per_device_train_batch_size`以及`gradient_accumulation_steps`来调整显存占用。  
-- 可以根据自己数据集的数量和质量修改`num_train_epochs`、`lora_rank`、`lora_dropout`等参数。
-
-#### 单卡训练
-
-运行 `src/train_sft.py` 进行sft阶段微调，本人loss只降到了3.5左右，降低过多可能会过拟合，我使用了大概2万条整合后的有效数据。
-
-```bash
-python src/train_sft.py
-```
-
-#### 多卡训练
-
-```bash
-uv pip install deepspeed
-deepspeed --num_gpus=使用显卡数量 src/train_sft.py
-```
-
-
-### 使用浏览器demo简单推理
-
-```bash
-python ./src/web_demo.py 
-```
-
-### 使用接口进行推理
-
-```bash
-python ./src/api_service.py
-```
-
-### 使用常见聊天问题测试
-
-```bash
-python ./src/api_service.py
-python ./src/test_model.py
-```
-
-### 部署到聊天机器人
-
-#### AstrBot方案
-[AstrBot](https://github.com/AstrBotDevs/AstrBot) 是易上手的多平台 LLM 聊天机器人及开发框架 ✨ 平台支持 QQ、QQ频道、Telegram、微信、企微、飞书。      
-
-使用步骤：
-1. 部署 AstrBot
-2. 在 AstrBot 中部署消息平台
-3. 执行 `python ./src/api_service.py ` 启动api服务
-4. 在 AstrBot 中新增服务提供商，类型选择OpenAI，API Base URL 根据AstrBot部署方式填写（例如docker部署可能为http://172.17.0.1:8005/v1） ，模型填写gpt-3.5-turbo  
-5. 微调后不支持工具调用，请先关掉默认的工具，消息平台发送指令： `/tool off reminder`，否则会没有微调后的效果。  
-6. 根据微调时使用的default_system，在 AstrBot 中设置系统提示词。
-![alt text](img/5.png)
-
-
-
-
-<details>
-<summary>itchat方案（已弃用）</summary>
-
-> [!IMPORTANT]
-> 微信有封号风险，建议使用小号，并且必须绑定银行卡才能使用
-
-```bash
-python ./src/api_service.py # 先启动api服务
-python ./src/wechat_bot/main.py 
-```
-
-默认在终端显示二维码，扫码登录即可。可以私聊或者在群聊中@机器人使用。
-</details>
-
-### 截图
-
-![alt text](img/4.jpg)
-![alt text](img/1.png)
-![alt text](img/2.png)
-![alt text](img/3.png)
-
-
-
-# 免责声明
-> [!CAUTION]
-> 请勿用于非法用途，否则后果自负。
-<details>
-<summary>1. 使用目的</summary>
-
-* 本项目仅供学习交流使用，**请勿用于非法用途**，**请勿用于非法用途**，**请勿用于非法用途**，否则后果自负。
-* 用户理解并同意，任何违反法律法规、侵犯他人合法权益的行为，均与本项目及其开发者无关，后果由用户自行承担。
-
-2. 使用期限
-
-* 您应该在下载保存使用本项目的24小时内，删除本项目的源代码和程序；超出此期限的任何使用行为，一概与本项目及其开发者无关。
-
-3. 操作规范
-
-* 本项目仅允许在授权情况下使用数据训练，严禁用于非法目的，否则自行承担所有相关责任；用户如因违反此规定而引发的任何法律责任，将由用户自行承担，与本项目及其开发者无关。
-* 严禁用于窃取他人隐私，严禁用于窃取他人隐私，严禁用于窃取他人隐私，否则自行承担所有相关责任。
-
-4. 免责声明接受
-
-* 下载、保存、进一步浏览源代码或者下载安装、编译使用本程序，表示你同意本警告，并承诺遵守它;
-
-5. 禁止用于非法测试或渗透
-
-* 禁止利用本项目的相关技术从事非法测试或渗透，禁止利用本项目的相关代码或相关技术从事任何非法工作，如因此产生的一切不良后果与本项目及其开发者无关。
-* 任何因此产生的不良后果，包括但不限于数据泄露、系统瘫痪、侵犯隐私等，均与本项目及其开发者无关，责任由用户自行承担。
-
-6. 免责声明修改
-
-* 本免责声明可能根据项目运行情况和法律法规的变化进行修改和调整。用户应定期查阅本页面以获取最新版本的免责声明，使用本项目时应遵守最新版本的免责声明。
-
-7. 其他
-
-* 除本免责声明规定外，用户在使用本项目过程中应遵守相关的法律法规和道德规范。对于因用户违反相关规定而引发的任何纠纷或损失，本项目及其开发者不承担任何责任。
-
-* 请用户慎重阅读并理解本免责声明的所有内容，确保在使用本项目时严格遵守相关规定。
-
-</details>
-请用户慎重阅读并理解本免责声明的所有内容，确保在使用本项目时严格遵守相关规定。
-
-<br>  
-<br>  
-<br>  
-
-## ⭐ Star History
-> [!TIP] 
-> 如果本项目对您有帮助，或者您关注本项目的未来发展，请给项目 Star，谢谢 
-
-<div align="center">
-
-[![Star History Chart](https://api.star-history.com/svg?repos=xming521/WeClone&type=Date)](https://www.star-history.com/#xming521/WeClone&Date)
-
-</div>
-
-
-<div align="center"> 克隆我们，保留那灵魂的芬芳 </div>
->>>>>>> af7922bc
+![download](https://github.com/user-attachments/assets/5842e84e-004f-4afd-9373-af64e9575b78)
+
+## 核心功能✨
+- 💬 使用微信聊天记录微调LLM
+- 🎙️ 使用微信语音消息➕0.5B大模型实现高质量声音克隆 👉[WeClone-audio](https://github.com/xming521/WeClone/tree/master/WeClone-audio)
+- 🔗 绑定到微信、QQ、Telegram、企微、飞书机器人，实现自己的数字分身
+
+## 特性与说明📋
+
+> [!TIP]
+> 新特性：[WeClone-audio](https://github.com/xming521/WeClone/tree/master/WeClone-audio) 模块，支持对微信语音进行克隆。
+
+
+> [!IMPORTANT]
+> 微调LLM最终效果很大程度取决于聊天数据的数量和质量
+
+### 硬件要求
+
+目前项目默认使用chatglm3-6b模型，LoRA方法对sft阶段微调，大约需要16GB显存。也可以使用[LLaMA Factory](https://github.com/hiyouga/LLaMA-Factory/blob/main/README_zh.md#%E6%A8%A1%E5%9E%8B)支持的其他模型和方法，占用显存更少，需要自行修改模板的system提示词等相关配置。
+
+需要显存的估算值：
+| 方法                             | 精度 |   7B  |  14B  |  30B  |   70B  |   `x`B  |
+| ------------------------------- | ---- | ----- | ----- | ----- | ------ | ------- |
+| Full (`bf16` or `fp16`)         |  32  | 120GB | 240GB | 600GB | 1200GB | `18x`GB |
+| Full (`pure_bf16`)              |  16  |  60GB | 120GB | 300GB |  600GB |  `8x`GB |
+| Freeze/LoRA/GaLore/APOLLO/BAdam |  16  |  16GB |  32GB |  64GB |  160GB |  `2x`GB |
+| QLoRA                           |   8  |  10GB |  20GB |  40GB |   80GB |   `x`GB |
+| QLoRA                           |   4  |   6GB |  12GB |  24GB |   48GB | `x/2`GB |
+| QLoRA                           |   2  |   4GB |   8GB |  16GB |   24GB | `x/4`GB |
+
+
+### 环境搭建
+建议使用 [uv](https://docs.astral.sh/uv/)，这是一个非常快速的 Python 环境管理器。安装uv后，您可以使用以下命令创建一个新的Python环境并安装依赖项，注意这不包含xcodec（音频克隆）功能的依赖：
+```bash
+git clone https://github.com/xming521/WeClone.git
+cd WeClone
+uv venv .venv --python=3.9
+source .venv/bin/activate
+uv pip install --group main -e . 
+```
+
+> [!NOTE]
+> 训练以及推理相关配置统一在文件[settings.json](settings.json)
+
+
+### 数据准备
+
+请使用[PyWxDump](https://github.com/xaoyaoo/PyWxDump)提取微信聊天记录。下载软件并解密数据库后，点击聊天备份，导出类型为CSV，可以导出多个联系人或群聊，然后将导出的位于`wxdump_tmp/export` 的 `csv` 文件夹放在`./data`目录即可，也就是不同人聊天记录的文件夹一起放在 `./data/csv`。 示例数据位于[data/example_chat.csv](data/example_chat.csv)。
+
+### 数据预处理
+
+项目默认去除了数据中的手机号、身份证号、邮箱、网址。还提供了一个禁用词词库[blocked_words](make_dataset/blocked_words.json)，可以自行添加需要过滤的词句（会默认去掉包括禁用词的整句）。
+执行 `./make_dataset/csv_to_json.py` 脚本对数据进行处理。
+
+在同一人连续回答多句的情况下，有三种处理方式：
+| 文件 | 处理方式 |
+| --- | --- |
+| csv_to_json.py | 用逗号连接 |
+| csv_to_json-单句回答.py(已废弃) | 只选择最长的回答作为最终数据 |
+| csv_to_json-单句多轮.py | 放在了提示词的'history'中 |
+
+### 模型下载
+
+首选在Hugging Face下载[ChatGLM3](https://huggingface.co/THUDM/chatglm3-6b) 模型。如果您在 Hugging Face 模型的下载中遇到了问题，可以通过下述方法使用魔搭社区，后续训练推理都需要先执行`export USE_MODELSCOPE_HUB=1`来使用魔搭社区的模型。  
+由于模型较大，下载过程比较漫长请耐心等待。
+
+```bash
+export USE_MODELSCOPE_HUB=1 # Windows 使用 `set USE_MODELSCOPE_HUB=1`
+git lfs install
+git clone https://www.modelscope.cn/ZhipuAI/chatglm3-6b.git
+```
+魔搭社区的`modeling_chatglm.py`文件需要更换为Hugging Face的
+
+### 配置参数并微调模型
+
+- (可选)修改 [settings.json](settings.json)选择本地下载好的其他模型。  
+
+- 修改`per_device_train_batch_size`以及`gradient_accumulation_steps`来调整显存占用。  
+- 可以根据自己数据集的数量和质量修改`num_train_epochs`、`lora_rank`、`lora_dropout`等参数。
+
+#### 单卡训练
+
+运行 `src/train_sft.py` 进行sft阶段微调，本人loss只降到了3.5左右，降低过多可能会过拟合，我使用了大概2万条整合后的有效数据。
+
+```bash
+python src/train_sft.py
+```
+
+#### 多卡训练
+
+```bash
+uv pip install deepspeed
+deepspeed --num_gpus=使用显卡数量 src/train_sft.py
+```
+
+
+### 使用浏览器demo简单推理
+
+```bash
+python ./src/web_demo.py 
+```
+
+### 使用接口进行推理
+
+```bash
+python ./src/api_service.py
+```
+
+### 使用常见聊天问题测试
+
+```bash
+python ./src/api_service.py
+python ./src/test_model.py
+```
+
+### 部署到聊天机器人
+
+#### AstrBot方案
+[AstrBot](https://github.com/AstrBotDevs/AstrBot) 是易上手的多平台 LLM 聊天机器人及开发框架 ✨ 平台支持 QQ、QQ频道、Telegram、微信、企微、飞书。      
+
+使用步骤：
+1. 部署 AstrBot
+2. 在 AstrBot 中部署消息平台
+3. 执行 `python ./src/api_service.py ` 启动api服务
+4. 在 AstrBot 中新增服务提供商，类型选择OpenAI，API Base URL 根据AstrBot部署方式填写（例如docker部署可能为http://172.17.0.1:8005/v1） ，模型填写gpt-3.5-turbo  
+5. 微调后不支持工具调用，请先关掉默认的工具，消息平台发送指令： `/tool off reminder`，否则会没有微调后的效果。  
+6. 根据微调时使用的default_system，在 AstrBot 中设置系统提示词。
+![alt text](img/5.png)
+
+
+
+
+<details>
+<summary>itchat方案（已弃用）</summary>
+
+> [!IMPORTANT]
+> 微信有封号风险，建议使用小号，并且必须绑定银行卡才能使用
+
+```bash
+python ./src/api_service.py # 先启动api服务
+python ./src/wechat_bot/main.py 
+```
+
+默认在终端显示二维码，扫码登录即可。可以私聊或者在群聊中@机器人使用。
+</details>
+
+### 截图
+
+![alt text](img/4.jpg)
+![alt text](img/1.png)
+![alt text](img/2.png)
+![alt text](img/3.png)
+
+
+
+# 免责声明
+> [!CAUTION]
+> 请勿用于非法用途，否则后果自负。
+<details>
+<summary>1. 使用目的</summary>
+
+* 本项目仅供学习交流使用，**请勿用于非法用途**，**请勿用于非法用途**，**请勿用于非法用途**，否则后果自负。
+* 用户理解并同意，任何违反法律法规、侵犯他人合法权益的行为，均与本项目及其开发者无关，后果由用户自行承担。
+
+2. 使用期限
+
+* 您应该在下载保存使用本项目的24小时内，删除本项目的源代码和程序；超出此期限的任何使用行为，一概与本项目及其开发者无关。
+
+3. 操作规范
+
+* 本项目仅允许在授权情况下使用数据训练，严禁用于非法目的，否则自行承担所有相关责任；用户如因违反此规定而引发的任何法律责任，将由用户自行承担，与本项目及其开发者无关。
+* 严禁用于窃取他人隐私，严禁用于窃取他人隐私，严禁用于窃取他人隐私，否则自行承担所有相关责任。
+
+4. 免责声明接受
+
+* 下载、保存、进一步浏览源代码或者下载安装、编译使用本程序，表示你同意本警告，并承诺遵守它;
+
+5. 禁止用于非法测试或渗透
+
+* 禁止利用本项目的相关技术从事非法测试或渗透，禁止利用本项目的相关代码或相关技术从事任何非法工作，如因此产生的一切不良后果与本项目及其开发者无关。
+* 任何因此产生的不良后果，包括但不限于数据泄露、系统瘫痪、侵犯隐私等，均与本项目及其开发者无关，责任由用户自行承担。
+
+6. 免责声明修改
+
+* 本免责声明可能根据项目运行情况和法律法规的变化进行修改和调整。用户应定期查阅本页面以获取最新版本的免责声明，使用本项目时应遵守最新版本的免责声明。
+
+7. 其他
+
+* 除本免责声明规定外，用户在使用本项目过程中应遵守相关的法律法规和道德规范。对于因用户违反相关规定而引发的任何纠纷或损失，本项目及其开发者不承担任何责任。
+
+* 请用户慎重阅读并理解本免责声明的所有内容，确保在使用本项目时严格遵守相关规定。
+
+</details>
+请用户慎重阅读并理解本免责声明的所有内容，确保在使用本项目时严格遵守相关规定。
+
+<br>  
+<br>  
+<br>  
+
+## ⭐ Star History
+> [!TIP] 
+> 如果本项目对您有帮助，或者您关注本项目的未来发展，请给项目 Star，谢谢 
+
+<div align="center">
+
+[![Star History Chart](https://api.star-history.com/svg?repos=xming521/WeClone&type=Date)](https://www.star-history.com/#xming521/WeClone&Date)
+
+</div>
+
+
+<div align="center"> 克隆我们，保留那灵魂的芬芳 </div>