{
<<<<<<< HEAD
    "wechat-sft": {
        "file_name": "sft-my-l.json",
=======
    "chat-sft": {
        "file_name": "./sft-my.json",
        "formatting": "sharegpt",
>>>>>>> f637498c
        "columns": {
            "messages": "messages",
            "system": "system",
            "images": "images"
        },
        "tags": {
            "role_tag": "role",
            "content_tag": "content",
            "user_tag": "user",
            "assistant_tag": "assistant"
        }
    },
<<<<<<< HEAD
    "wechat-sft-with-history": {
        "file_name": "sft-my-l.json",
=======
    "chat-sft-cleaned": {
        "file_name": "./sft-my-cleaned.json",
        "formatting": "sharegpt",
>>>>>>> f637498c
        "columns": {
            "messages": "messages",
            "system": "system",
            "images": "images"
        },
        "tags": {
            "role_tag": "role",
            "content_tag": "content",
            "user_tag": "user",
            "assistant_tag": "assistant"
        }
    }
}<|MERGE_RESOLUTION|>--- conflicted
+++ resolved
@@ -1,12 +1,7 @@
 {
-<<<<<<< HEAD
-    "wechat-sft": {
+    "chat-sft": {
         "file_name": "sft-my-l.json",
-=======
-    "chat-sft": {
-        "file_name": "./sft-my.json",
         "formatting": "sharegpt",
->>>>>>> f637498c
         "columns": {
             "messages": "messages",
             "system": "system",
@@ -19,14 +14,9 @@
             "assistant_tag": "assistant"
         }
     },
-<<<<<<< HEAD
-    "wechat-sft-with-history": {
-        "file_name": "sft-my-l.json",
-=======
     "chat-sft-cleaned": {
-        "file_name": "./sft-my-cleaned.json",
+        "file_name": "./sft-my-l.json",
         "formatting": "sharegpt",
->>>>>>> f637498c
         "columns": {
             "messages": "messages",
             "system": "system",
