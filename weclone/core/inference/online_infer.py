--- conflicted
+++ resolved
@@ -29,11 +29,7 @@
             temperature=temperature,
             max_tokens=max_tokens,
             top_p=top_p,
-<<<<<<< HEAD
-            # enable_thinking=enable_thinking   适配Qwen3动态开启推理  
-=======
             # enable_thinking=enable_thinking   适配Qwen3动态开启推理
->>>>>>> f637498c
         )
 
         return response