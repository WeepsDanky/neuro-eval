--- conflicted
+++ resolved
@@ -1,15 +1,3 @@
-<<<<<<< HEAD
-# LLaMA-Factory
-llmtuner==0.5.3
-# wechat
-itchat-uos==1.5.0.dev0
-# others
-pandas
-chromadb
-langchain
-openai==0.28
-commentjson
-=======
 # LLaMA-Factory
 llmtuner
 # wechat
@@ -20,5 +8,3 @@
 # langchain
 openai==0.28
 
-
->>>>>>> 9d8bf51f
